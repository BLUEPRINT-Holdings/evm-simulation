--- conflicted
+++ resolved
@@ -220,15 +220,6 @@
 
                 if safe_token == self.safe_tokens.weth {
                     amount_in_f64 = WETH_SWAP_AMOUNT;
-<<<<<<< HEAD
-                } 
-                // else if safe_token == self.safe_tokens.usdt {
-                    // amount_in_u32 = 10000;
-                // } else if safe_token == self.safe_tokens.usdc {
-                    // amount_in_u32 = 10000;
-                // } else if safe_token == self.safe_tokens.dai {
-                    // amount_in_u32 = 10000
-=======
                 }
                 // else if safe_token == self.safe_tokens.usdt {
                 // amount_in_u32 = 10000;
@@ -236,7 +227,6 @@
                 // amount_in_u32 = 10000;
                 // } else if safe_token == self.safe_tokens.dai {
                 // amount_in_u32 = 10000
->>>>>>> f82dc871
                 // }
 
                 // seed the simulator with some safe token balance
