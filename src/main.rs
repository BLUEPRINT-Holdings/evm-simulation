use anyhow::Result;
use cfmms::dex::DexVariant;
use ethers::providers::{Middleware, Provider, Ws};
use ethers::types::{BlockNumber, H160, U256};
use log::info;
use std::{str::FromStr, sync::Arc};

use evm_simulation::arbitrage::{simulate_triangular_arbitrage, TriangularArbitrage};
use evm_simulation::constants::Env;
use evm_simulation::honeypot::HoneypotFilter;
use evm_simulation::paths::generate_triangular_paths;
use evm_simulation::pools::{load_all_pools, Pool};

use evm_simulation::utils::setup_logger;

#[tokio::main]
async fn main() -> Result<()> {
    dotenv::dotenv().ok();
    setup_logger()?;

    info!("[⚡️🦀⚡️ Starting EVM simulation]");

    let env = Env::new();
    let ws = Ws::connect(&env.wss_url).await.unwrap();
    let provider = Arc::new(Provider::new(ws));

    let block = provider.get_block(BlockNumber::Latest).await.unwrap().unwrap();

    let factories = vec![
        (
            // Uniswap v2
            "0x5C69bEe701ef814a2B6a3EDD4B1652CB9cc5aA6f",
            DexVariant::UniswapV2,
            10000835u64,
        ),
        (
            // Sushiswap V2
            "0xC0AEe478e3658e2610c5F7A4A2E1777cE9e4f2Ac",
            DexVariant::UniswapV2,
            10794229u64,
        ),
    ];
    let pools = load_all_pools(env.wss_url.clone(), factories).await?;

    let mut honeypot_filter = HoneypotFilter::new(provider.clone(), block.clone());
    honeypot_filter.setup().await;
<<<<<<< HEAD

    // TODO: change the arg to &Vec<H160> to accept token contract address directly
    honeypot_filter.validate_tokens(&pools).await;

    honeypot_filter
        .filter_tokens(&pools[0..5000].to_vec())
        .await;
=======
    honeypot_filter.filter_tokens(&pools[0..5000].to_vec()).await;
>>>>>>> f82dc871

    let verified_pools: Vec<Pool> = pools
        .into_iter()
        .filter(|pool| {
            let token0_verified = honeypot_filter.safe_token_info.contains_key(&pool.token0)
                || honeypot_filter.token_info.contains_key(&pool.token0);
            let token1_verified = honeypot_filter.safe_token_info.contains_key(&pool.token1)
                || honeypot_filter.token_info.contains_key(&pool.token1);
            token0_verified && token1_verified
        })
        .collect();
    info!("Verified pools: {:?} pools", verified_pools.len());

    let usdt = H160::from_str("0xdAC17F958D2ee523a2206206994597C13D831ec7").unwrap();
    let arb_paths = generate_triangular_paths(&verified_pools, usdt);

    let owner = H160::from_str("0x001a06BF8cE4afdb3f5618f6bafe35e9Fc09F187").unwrap();
    let amount_in = U256::from(10).checked_mul(U256::from(10).pow(U256::from(6))).unwrap();
    let balance_slot = honeypot_filter.balance_slots.get(&usdt).unwrap();
    let target_token = honeypot_filter.safe_token_info.get(&usdt).unwrap();
    for path in &arb_paths {
        let arb = TriangularArbitrage {
            amount_in,
            path: path.clone(),
            balance_slot: *balance_slot,
            target_token: target_token.clone(),
        };
        match simulate_triangular_arbitrage(
            arb,
            provider.clone(),
            owner,
            block.number.unwrap(),
            None,
        ) {
            Ok(_profit) => {}
            Err(_e) => {}
        }
    }

    // let (event_sender, _): (Sender<Event>, _) = broadcast::channel(512);

    // let mut set = JoinSet::new();

    // set.spawn(stream_new_blocks(provider.clone(), event_sender.clone()));
    // set.spawn(stream_pending_transactions(
    //     provider.clone(),
    //     event_sender.clone(),
    // ));
    // set.spawn(event_handler(provider.clone(), event_sender.clone()));

    // while let Some(res) = set.join_next().await {
    //     info!("{:?}", res);
    // }

    Ok(())
}<|MERGE_RESOLUTION|>--- conflicted
+++ resolved
@@ -44,17 +44,8 @@
 
     let mut honeypot_filter = HoneypotFilter::new(provider.clone(), block.clone());
     honeypot_filter.setup().await;
-<<<<<<< HEAD
 
-    // TODO: change the arg to &Vec<H160> to accept token contract address directly
-    honeypot_filter.validate_tokens(&pools).await;
-
-    honeypot_filter
-        .filter_tokens(&pools[0..5000].to_vec())
-        .await;
-=======
     honeypot_filter.filter_tokens(&pools[0..5000].to_vec()).await;
->>>>>>> f82dc871
 
     let verified_pools: Vec<Pool> = pools
         .into_iter()
